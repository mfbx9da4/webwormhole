--- conflicted
+++ resolved
@@ -315,64 +315,57 @@
 	try {
 		dialling();
 		const code = document.getElementById("magiccode").value;
-<<<<<<< HEAD
 		const onSignal = (signal) => {
-			setuppeercon(signal.pc)
-			if (code !== "") return
-=======
-		const w = new Wormhole(signalserver.href, code);
-		const signal = await w.signal();
-
-		// Use PeerConnection.iceConnectionState since Firefox does not
-		// implement PeerConnection.connectionState
-		signal.pc.oniceconnectionstatechange = () => {
-			switch (signal.pc.iceConnectionState) {
-				case "connected": {
-					// Handled in datachannel.onopen.
-					w.close();
-					break;
-				}
-				case "disconnected":
-				case "closed": {
-					disconnected("webrtc connection closed");
-					signal.pc.onconnectionstatechange = null;
-					break;
-				}
-				case "failed": {
-					disconnected("webrtc connection failed");
-					console.log(
-						"webrtc connection failed connectionState:",
-						signal.pc.connectionState,
-						"iceConnectionState",
-						signal.pc.iceConnectionState,
-					);
-					w.close();
-					break;
-				}
-			}
-		};
-
-		const dc = signal.pc.createDataChannel("data", {negotiated: true, id: 0});
-		dc.onopen = () => {
-			connected();
-			datachannel = dc;
-			// Send anything we have in the send queue.
-			send();
-		};
-		dc.onmessage = receive;
-		dc.binaryType = "arraybuffer";
-		dc.onclose = () => { disconnected("datachannel closed"); };
-		dc.onerror = e => { disconnected("datachannel error:", e.error); };
-
-		if (code === "") {
->>>>>>> c64cf967
-			waiting();
-			codechange();
-			document.getElementById("magiccode").value = signal.code;
-			location.hash = signal.code;
-			signalserver.hash = signal.code;
-			updateqr(signalserver.href);
-		}
+      // Use PeerConnection.iceConnectionState since Firefox does not
+      // implement PeerConnection.connectionState
+      signal.pc.oniceconnectionstatechange = () => {
+        switch (signal.pc.iceConnectionState) {
+          case "connected": {
+            // Handled in datachannel.onopen.
+            w.close();
+            break;
+          }
+          case "disconnected":
+          case "closed": {
+            disconnected("webrtc connection closed");
+            signal.pc.onconnectionstatechange = null;
+            break;
+          }
+          case "failed": {
+            disconnected("webrtc connection failed");
+            console.log(
+              "webrtc connection failed connectionState:",
+              signal.pc.connectionState,
+              "iceConnectionState",
+              signal.pc.iceConnectionState,
+            );
+            w.close();
+            break;
+          }
+        }
+      };
+
+      const dc = signal.pc.createDataChannel("data", {negotiated: true, id: 0});
+      dc.onopen = () => {
+        connected();
+        datachannel = dc;
+        // Send anything we have in the send queue.
+        send();
+      };
+      dc.onmessage = receive;
+      dc.binaryType = "arraybuffer";
+      dc.onclose = () => { disconnected("datachannel closed"); };
+      dc.onerror = e => { disconnected("datachannel error:", e.error); };
+
+      if (code === "") {
+        waiting();
+        codechange();
+        document.getElementById("magiccode").value = signal.code;
+        location.hash = signal.code;
+        signalserver.hash = signal.code;
+        updateqr(signalserver.href);
+      }
+    }
 		
 		const w = new Wormhole(signalserver.href, code, onSignal)
 		const fingerprint = await w.finish();
